// type that represents json data that is sent from extension to webview, called ExtensionMessage and has 'type' enum which can be 'plusButtonClicked' or 'settingsButtonClicked' or 'hello'

import { GitCommit } from "../utils/git"
import { ApiConfiguration, ModelInfo } from "./api"
import { AutoApprovalSettings } from "./AutoApprovalSettings"
import { BrowserSettings } from "./BrowserSettings"
import { ChatSettings } from "./ChatSettings"
import { HistoryItem } from "./HistoryItem"
import { McpServer } from "./mcp"

// webview will hold state
export interface ExtensionMessage {
	type:
		| "action"
		| "state"
		| "selectedImages"
		| "ollamaModels"
		| "lmStudioModels"
		| "theme"
		| "workspaceUpdated"
		| "invoke"
		| "partialMessage"
		| "openRouterModels"
		| "openAiModels"
		| "mcpServers"
		| "relinquishControl"
		| "vsCodeLmModels"
		| "requestVsCodeLmModels"
		| "emailSubscribed"
<<<<<<< HEAD
		| "externalSend"
=======
		| "commitSearchResults"
>>>>>>> 217162cc
	text?: string
	action?:
		| "chatButtonClicked"
		| "mcpButtonClicked"
		| "settingsButtonClicked"
		| "historyButtonClicked"
		| "didBecomeVisible"
		| "accountLoginClicked"
		| "accountLogoutClicked"
	command?: "externalSend"
	invoke?: "sendMessage" | "primaryButtonClick" | "secondaryButtonClick"
	state?: ExtensionState
	images?: string[]
	ollamaModels?: string[]
	lmStudioModels?: string[]
	vsCodeLmModels?: { vendor?: string; family?: string; version?: string; id?: string }[]
	filePaths?: string[]
	partialMessage?: ClineMessage
	openRouterModels?: Record<string, ModelInfo>
	openAiModels?: string[]
	mcpServers?: McpServer[]
	commits?: GitCommit[]
}

export type Platform = "aix" | "darwin" | "freebsd" | "linux" | "openbsd" | "sunos" | "win32" | "unknown"

export const DEFAULT_PLATFORM = "unknown"

export interface ExtensionState {
	version: string
	apiConfiguration?: ApiConfiguration
	customInstructions?: string
	uriScheme?: string
	currentTaskItem?: HistoryItem
	checkpointTrackerErrorMessage?: string
	clineMessages: ClineMessage[]
	taskHistory: HistoryItem[]
	shouldShowAnnouncement: boolean
	autoApprovalSettings: AutoApprovalSettings
	browserSettings: BrowserSettings
	chatSettings: ChatSettings
	isLoggedIn: boolean
	platform: Platform
	userInfo?: {
		displayName: string | null
		email: string | null
		photoURL: string | null
	}
}

export interface ClineMessage {
	ts: number
	type: "ask" | "say"
	ask?: ClineAsk
	say?: ClineSay
	text?: string
	reasoning?: string
	images?: string[]
	partial?: boolean
	lastCheckpointHash?: string
	isCheckpointCheckedOut?: boolean
	conversationHistoryIndex?: number
	conversationHistoryDeletedRange?: [number, number] // for when conversation history is truncated for API requests
}

export type ClineAsk =
	| "followup"
	| "plan_mode_response"
	| "command"
	| "command_output"
	| "completion_result"
	| "tool"
	| "api_req_failed"
	| "resume_task"
	| "resume_completed_task"
	| "mistake_limit_reached"
	| "auto_approval_max_req_reached"
	| "browser_action_launch"
	| "use_mcp_server"

export type ClineSay =
	| "task"
	| "error"
	| "api_req_started"
	| "api_req_finished"
	| "text"
	| "reasoning"
	| "completion_result"
	| "user_feedback"
	| "user_feedback_diff"
	| "api_req_retried"
	| "command"
	| "command_output"
	| "tool"
	| "shell_integration_warning"
	| "browser_action_launch"
	| "browser_action"
	| "browser_action_result"
	| "mcp_server_request_started"
	| "mcp_server_response"
	| "use_mcp_server"
	| "diff_error"
	| "deleted_api_reqs"
	| "clineignore_error"
	| "checkpoint_created"

export interface ClineSayTool {
	tool:
		| "editedExistingFile"
		| "newFileCreated"
		| "readFile"
		| "listFilesTopLevel"
		| "listFilesRecursive"
		| "listCodeDefinitionNames"
		| "searchFiles"
	path?: string
	diff?: string
	content?: string
	regex?: string
	filePattern?: string
}

// must keep in sync with system prompt
export const browserActions = ["launch", "click", "type", "scroll_down", "scroll_up", "close"] as const
export type BrowserAction = (typeof browserActions)[number]

export interface ClineSayBrowserAction {
	action: BrowserAction
	coordinate?: string
	text?: string
}

export type BrowserActionResult = {
	screenshot?: string
	logs?: string
	currentUrl?: string
	currentMousePosition?: string
}

export interface ClineAskUseMcpServer {
	serverName: string
	type: "use_mcp_tool" | "access_mcp_resource"
	toolName?: string
	arguments?: string
	uri?: string
}

export interface ClineApiReqInfo {
	request?: string
	tokensIn?: number
	tokensOut?: number
	cacheWrites?: number
	cacheReads?: number
	cost?: number
	cancelReason?: ClineApiReqCancelReason
	streamingFailedMessage?: string
}

export type ClineApiReqCancelReason = "streaming_failed" | "user_cancelled"

export const COMPLETION_RESULT_CHANGES_FLAG = "HAS_CHANGES"<|MERGE_RESOLUTION|>--- conflicted
+++ resolved
@@ -27,11 +27,7 @@
 		| "vsCodeLmModels"
 		| "requestVsCodeLmModels"
 		| "emailSubscribed"
-<<<<<<< HEAD
-		| "externalSend"
-=======
 		| "commitSearchResults"
->>>>>>> 217162cc
 	text?: string
 	action?:
 		| "chatButtonClicked"
